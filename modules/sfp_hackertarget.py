--- conflicted
+++ resolved
@@ -238,11 +238,8 @@
                     if strdata.endswith("."):
                         hosts.append(strdata[:-1])
                     else:
-<<<<<<< HEAD
                         hosts.append(strdata)
-=======
-                        hosts.append(strdata + "." + eventData)
->>>>>>> 7388d4cd
+
 
                 for host in set(hosts):
                     if self.getTarget().matches(host, includeChildren=True, includeParents=True):
@@ -336,22 +333,14 @@
                 udp_ports = self.portScanUDP(ip)
                 if udp_ports:
                     for port in udp_ports:
-<<<<<<< HEAD
                         e = SpiderFootEvent("UDP_PORT_OPEN", ip + ":" + port, self.__name__, pevent)
-=======
-                        e = SpiderFootEvent("UDP_PORT_OPEN", ip + ":" + port, self.__name__, event)
->>>>>>> 7388d4cd
                         self.notifyListeners(e)
 
             if self.opts.get('tcp_portscan', True):
                 tcp_ports = self.portScanTCP(ip)
                 if tcp_ports:
                     for port in tcp_ports:
-<<<<<<< HEAD
                         e = SpiderFootEvent("TCP_PORT_OPEN", ip + ":" + port, self.__name__, pevent)
-=======
-                        e = SpiderFootEvent("TCP_PORT_OPEN", ip + ":" + port, self.__name__, event)
->>>>>>> 7388d4cd
                         self.notifyListeners(e)
 
 # End of sfp_hackertarget class